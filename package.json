{
	"name": "misskey",
<<<<<<< HEAD
	"version": "2024.3.1+yurigarden.0",
=======
	"version": "2024.8.0+pbzweihander.0",
>>>>>>> c9c0f1e8
	"codename": "nasubi",
	"repository": {
		"type": "git",
		"url": "https://github.com/misskey-dev/misskey.git"
	},
	"packageManager": "pnpm@9.6.0",
	"workspaces": [
		"packages/frontend",
		"packages/backend",
		"packages/sw",
		"packages/misskey-js",
		"packages/misskey-reversi",
		"packages/misskey-bubble-game"
	],
	"private": true,
	"scripts": {
		"build-pre": "node ./scripts/build-pre.js",
		"build-assets": "node ./scripts/build-assets.mjs",
		"build": "pnpm build-pre && pnpm -r build && pnpm build-assets",
		"build-storybook": "pnpm --filter frontend build-storybook",
		"build-misskey-js-with-types": "pnpm build-pre && pnpm --filter backend... --filter=!misskey-js build && pnpm --filter backend generate-api-json --no-build && ncp packages/backend/built/api.json packages/misskey-js/generator/api.json && pnpm --filter misskey-js update-autogen-code && pnpm --filter misskey-js build && pnpm --filter misskey-js api",
		"start": "pnpm check:connect && cd packages/backend && node ./built/boot/entry.js",
		"start:test": "cd packages/backend && cross-env NODE_ENV=test node ./built/boot/entry.js",
		"init": "pnpm migrate",
		"migrate": "cd packages/backend && pnpm migrate",
		"revert": "cd packages/backend && pnpm revert",
		"check:connect": "cd packages/backend && pnpm check:connect",
		"migrateandstart": "pnpm migrate && pnpm start",
		"watch": "pnpm dev",
		"dev": "node scripts/dev.mjs",
		"lint": "pnpm -r lint",
		"cy:open": "pnpm cypress open --browser --e2e --config-file=cypress.config.ts",
		"cy:run": "pnpm cypress run",
		"e2e": "pnpm start-server-and-test start:test http://localhost:61812 cy:run",
		"jest": "cd packages/backend && pnpm jest",
		"jest-and-coverage": "cd packages/backend && pnpm jest-and-coverage",
		"test": "pnpm -r test",
		"test-and-coverage": "pnpm -r test-and-coverage",
		"clean": "node ./scripts/clean.js",
		"clean-all": "node ./scripts/clean-all.js",
		"cleanall": "pnpm clean-all"
	},
	"resolutions": {
		"chokidar": "3.5.3",
		"lodash": "4.17.21"
	},
	"dependencies": {
		"cssnano": "6.1.2",
		"execa": "8.0.1",
		"fast-glob": "3.3.2",
		"ignore-walk": "6.0.5",
		"js-yaml": "4.1.0",
		"postcss": "8.4.40",
		"tar": "6.2.1",
		"terser": "5.31.3",
		"typescript": "5.5.4",
		"esbuild": "0.23.0",
		"glob": "11.0.0"
	},
	"devDependencies": {
		"@misskey-dev/eslint-plugin": "2.0.3",
		"@types/node": "20.14.12",
		"@typescript-eslint/eslint-plugin": "7.17.0",
		"@typescript-eslint/parser": "7.17.0",
		"cross-env": "7.0.3",
		"cypress": "13.13.1",
		"eslint": "9.8.0",
		"globals": "15.8.0",
		"ncp": "2.0.0",
		"start-server-and-test": "2.0.4"
	},
	"optionalDependencies": {
		"@tensorflow/tfjs-core": "4.4.0"
	}
}<|MERGE_RESOLUTION|>--- conflicted
+++ resolved
@@ -1,10 +1,6 @@
 {
 	"name": "misskey",
-<<<<<<< HEAD
-	"version": "2024.3.1+yurigarden.0",
-=======
-	"version": "2024.8.0+pbzweihander.0",
->>>>>>> c9c0f1e8
+	"version": "2024.8.0+yurigarden.0",
 	"codename": "nasubi",
 	"repository": {
 		"type": "git",
