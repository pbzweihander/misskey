{
	"name": "misskey",
<<<<<<< HEAD
	"version": "2023.12.0-tirr.pre0",
=======
	"version": "2023.12.0",
>>>>>>> 471c8ec0
	"codename": "nasubi",
	"repository": {
		"type": "git",
		"url": "https://github.com/misskey-dev/misskey.git"
	},
	"packageManager": "pnpm@8.12.1",
	"workspaces": [
		"packages/frontend",
		"packages/backend",
		"packages/sw"
	],
	"private": true,
	"scripts": {
		"build-pre": "node ./scripts/build-pre.js",
		"build-assets": "node ./scripts/build-assets.mjs",
		"build": "pnpm build-pre && pnpm -r build && pnpm build-assets",
		"build-storybook": "pnpm --filter frontend build-storybook",
		"build-misskey-js-with-types": "pnpm --filter backend build && pnpm --filter backend generate-api-json && ncp packages/backend/built/api.json packages/misskey-js/generator/api.json && pnpm --filter misskey-js update-autogen-code && pnpm --filter misskey-js build",
		"start": "pnpm check:connect && cd packages/backend && node ./built/boot/entry.js",
		"start:test": "cd packages/backend && cross-env NODE_ENV=test node ./built/boot/entry.js",
		"init": "pnpm migrate",
		"migrate": "cd packages/backend && pnpm migrate",
		"revert": "cd packages/backend && pnpm revert",
		"check:connect": "cd packages/backend && pnpm check:connect",
		"migrateandstart": "pnpm migrate && pnpm start",
		"watch": "pnpm dev",
		"dev": "node scripts/dev.mjs",
		"lint": "pnpm -r lint",
		"cy:open": "pnpm cypress open --browser --e2e --config-file=cypress.config.ts",
		"cy:run": "pnpm cypress run",
		"e2e": "pnpm start-server-and-test start:test http://localhost:61812 cy:run",
		"jest": "cd packages/backend && pnpm jest",
		"jest-and-coverage": "cd packages/backend && pnpm jest-and-coverage",
		"test": "pnpm -r test",
		"test-and-coverage": "pnpm -r test-and-coverage",
		"clean": "node ./scripts/clean.js",
		"clean-all": "node ./scripts/clean-all.js",
		"cleanall": "pnpm clean-all"
	},
	"resolutions": {
		"chokidar": "3.5.3",
		"lodash": "4.17.21"
	},
	"dependencies": {
		"execa": "8.0.1",
		"cssnano": "6.0.2",
		"js-yaml": "4.1.0",
		"postcss": "8.4.32",
		"terser": "5.26.0",
		"typescript": "5.3.3"
	},
	"devDependencies": {
		"@typescript-eslint/eslint-plugin": "6.14.0",
		"@typescript-eslint/parser": "6.14.0",
		"cross-env": "7.0.3",
		"cypress": "13.6.1",
		"eslint": "8.56.0",
		"start-server-and-test": "2.0.3",
		"ncp": "2.0.0"
	},
	"optionalDependencies": {
		"@tensorflow/tfjs-core": "4.4.0"
	}
}<|MERGE_RESOLUTION|>--- conflicted
+++ resolved
@@ -1,10 +1,6 @@
 {
 	"name": "misskey",
-<<<<<<< HEAD
 	"version": "2023.12.0-tirr.pre0",
-=======
-	"version": "2023.12.0",
->>>>>>> 471c8ec0
 	"codename": "nasubi",
 	"repository": {
 		"type": "git",
