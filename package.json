{
	"name": "misskey",
<<<<<<< HEAD
	"version": "2023.9.0-tirr.pre3",
=======
	"version": "2023.9.0-beta.10",
>>>>>>> f195fa4a
	"codename": "nasubi",
	"repository": {
		"type": "git",
		"url": "https://github.com/misskey-dev/misskey.git"
	},
	"packageManager": "pnpm@8.7.6",
	"workspaces": [
		"packages/frontend",
		"packages/backend",
		"packages/sw"
	],
	"private": true,
	"scripts": {
		"build-pre": "node ./scripts/build-pre.js",
		"build-assets": "node ./scripts/build-assets.mjs",
		"build": "pnpm build-pre && pnpm -r build && pnpm build-assets",
		"build-storybook": "pnpm --filter frontend build-storybook",
		"start": "pnpm check:connect && cd packages/backend && node ./built/boot/entry.js",
		"start:test": "cd packages/backend && cross-env NODE_ENV=test node ./built/boot/entry.js",
		"init": "pnpm migrate",
		"migrate": "cd packages/backend && pnpm migrate",
		"check:connect": "cd packages/backend && pnpm check:connect",
		"migrateandstart": "pnpm migrate && pnpm start",
		"watch": "pnpm dev",
		"dev": "node ./scripts/dev.mjs",
		"lint": "pnpm -r lint",
		"cy:open": "pnpm cypress open --browser --e2e --config-file=cypress.config.ts",
		"cy:run": "pnpm cypress run",
		"e2e": "pnpm start-server-and-test start:test http://localhost:61812 cy:run",
		"jest": "cd packages/backend && pnpm jest",
		"jest-and-coverage": "cd packages/backend && pnpm jest-and-coverage",
		"test": "pnpm -r test",
		"test-and-coverage": "pnpm -r test-and-coverage",
		"clean": "node ./scripts/clean.js",
		"clean-all": "node ./scripts/clean-all.js",
		"cleanall": "pnpm clean-all"
	},
	"resolutions": {
		"chokidar": "3.5.3",
		"lodash": "4.17.21"
	},
	"dependencies": {
		"execa": "8.0.1",
		"cssnano": "6.0.1",
		"js-yaml": "4.1.0",
		"postcss": "8.4.30",
		"terser": "5.20.0",
		"typescript": "5.2.2"
	},
	"devDependencies": {
		"@typescript-eslint/eslint-plugin": "6.7.2",
		"@typescript-eslint/parser": "6.7.2",
		"cross-env": "7.0.3",
		"cypress": "13.2.0",
		"eslint": "8.49.0",
		"start-server-and-test": "2.0.0"
	},
	"optionalDependencies": {
		"@tensorflow/tfjs-core": "4.4.0"
	}
}<|MERGE_RESOLUTION|>--- conflicted
+++ resolved
@@ -1,10 +1,6 @@
 {
 	"name": "misskey",
-<<<<<<< HEAD
 	"version": "2023.9.0-tirr.pre3",
-=======
-	"version": "2023.9.0-beta.10",
->>>>>>> f195fa4a
 	"codename": "nasubi",
 	"repository": {
 		"type": "git",
