{
	"name": "misskey",
<<<<<<< HEAD
	"version": "2024.3.1+tirr.4",
=======
	"version": "2024.5.0",
>>>>>>> 379ce014
	"codename": "nasubi",
	"repository": {
		"type": "git",
		"url": "https://github.com/misskey-dev/misskey.git"
	},
	"packageManager": "pnpm@9.0.6",
	"workspaces": [
		"packages/frontend",
		"packages/backend",
		"packages/sw",
		"packages/misskey-js",
		"packages/misskey-reversi",
		"packages/misskey-bubble-game"
	],
	"private": true,
	"scripts": {
		"build-pre": "node ./scripts/build-pre.js",
		"build-assets": "node ./scripts/build-assets.mjs",
		"build": "pnpm build-pre && pnpm -r build && pnpm build-assets",
		"build-storybook": "pnpm --filter frontend build-storybook",
		"build-misskey-js-with-types": "pnpm build-pre && pnpm --filter backend... --filter=!misskey-js build && pnpm --filter backend generate-api-json && ncp packages/backend/built/api.json packages/misskey-js/generator/api.json && pnpm --filter misskey-js update-autogen-code && pnpm --filter misskey-js build && pnpm --filter misskey-js api",
		"start": "pnpm check:connect && cd packages/backend && node ./built/boot/entry.js",
		"start:test": "cd packages/backend && cross-env NODE_ENV=test node ./built/boot/entry.js",
		"init": "pnpm migrate",
		"migrate": "cd packages/backend && pnpm migrate",
		"revert": "cd packages/backend && pnpm revert",
		"check:connect": "cd packages/backend && pnpm check:connect",
		"migrateandstart": "pnpm migrate && pnpm start",
		"watch": "pnpm dev",
		"dev": "node scripts/dev.mjs",
		"lint": "pnpm -r lint",
		"cy:open": "pnpm cypress open --browser --e2e --config-file=cypress.config.ts",
		"cy:run": "pnpm cypress run",
		"e2e": "pnpm start-server-and-test start:test http://localhost:61812 cy:run",
		"jest": "cd packages/backend && pnpm jest",
		"jest-and-coverage": "cd packages/backend && pnpm jest-and-coverage",
		"test": "pnpm -r test",
		"test-and-coverage": "pnpm -r test-and-coverage",
		"clean": "node ./scripts/clean.js",
		"clean-all": "node ./scripts/clean-all.js",
		"cleanall": "pnpm clean-all"
	},
	"resolutions": {
		"chokidar": "3.5.3",
		"lodash": "4.17.21"
	},
	"dependencies": {
		"cssnano": "6.1.2",
		"execa": "8.0.1",
		"fast-glob": "3.3.2",
		"ignore-walk": "6.0.4",
		"js-yaml": "4.1.0",
		"postcss": "8.4.38",
		"tar": "6.2.1",
		"terser": "5.30.3",
		"typescript": "5.4.5",
		"esbuild": "0.20.2",
		"glob": "10.3.12"
	},
	"devDependencies": {
		"@types/node": "20.12.7",
		"@typescript-eslint/eslint-plugin": "7.7.1",
		"@typescript-eslint/parser": "7.7.1",
		"cross-env": "7.0.3",
		"cypress": "13.7.3",
		"eslint": "8.57.0",
		"ncp": "2.0.0",
		"start-server-and-test": "2.0.3"
	},
	"optionalDependencies": {
		"@tensorflow/tfjs-core": "4.4.0"
	}
}<|MERGE_RESOLUTION|>--- conflicted
+++ resolved
@@ -1,10 +1,6 @@
 {
 	"name": "misskey",
-<<<<<<< HEAD
 	"version": "2024.3.1+tirr.4",
-=======
-	"version": "2024.5.0",
->>>>>>> 379ce014
 	"codename": "nasubi",
 	"repository": {
 		"type": "git",
