--- conflicted
+++ resolved
@@ -1,10 +1,6 @@
 {
 	"name": "misskey",
-<<<<<<< HEAD
 	"version": "2023.9.0-tirr.pre2",
-=======
-	"version": "2023.9.0-beta.6",
->>>>>>> 9eb2bc19
 	"codename": "nasubi",
 	"repository": {
 		"type": "git",
