{
	"name": "misskey",
<<<<<<< HEAD
	"version": "2023.12.0+tirr.0",
=======
	"version": "2023.12.2",
>>>>>>> 4893cce4
	"codename": "nasubi",
	"repository": {
		"type": "git",
		"url": "https://github.com/misskey-dev/misskey.git"
	},
	"packageManager": "pnpm@8.12.1",
	"workspaces": [
		"packages/frontend",
		"packages/backend",
		"packages/sw"
	],
	"private": true,
	"scripts": {
		"build-pre": "node ./scripts/build-pre.js",
		"build-assets": "node ./scripts/build-assets.mjs",
		"build": "pnpm build-pre && pnpm -r build && pnpm build-assets",
		"build-storybook": "pnpm --filter frontend build-storybook",
		"build-misskey-js-with-types": "pnpm --filter backend build && pnpm --filter backend generate-api-json && ncp packages/backend/built/api.json packages/misskey-js/generator/api.json && pnpm --filter misskey-js update-autogen-code && pnpm --filter misskey-js build && pnpm --filter misskey-js api",
		"start": "pnpm check:connect && cd packages/backend && node ./built/boot/entry.js",
		"start:test": "cd packages/backend && cross-env NODE_ENV=test node ./built/boot/entry.js",
		"init": "pnpm migrate",
		"migrate": "cd packages/backend && pnpm migrate",
		"revert": "cd packages/backend && pnpm revert",
		"check:connect": "cd packages/backend && pnpm check:connect",
		"migrateandstart": "pnpm migrate && pnpm start",
		"watch": "pnpm dev",
		"dev": "node scripts/dev.mjs",
		"lint": "pnpm -r lint",
		"cy:open": "pnpm cypress open --browser --e2e --config-file=cypress.config.ts",
		"cy:run": "pnpm cypress run",
		"e2e": "pnpm start-server-and-test start:test http://localhost:61812 cy:run",
		"jest": "cd packages/backend && pnpm jest",
		"jest-and-coverage": "cd packages/backend && pnpm jest-and-coverage",
		"test": "pnpm -r test",
		"test-and-coverage": "pnpm -r test-and-coverage",
		"clean": "node ./scripts/clean.js",
		"clean-all": "node ./scripts/clean-all.js",
		"cleanall": "pnpm clean-all"
	},
	"resolutions": {
		"chokidar": "3.5.3",
		"lodash": "4.17.21"
	},
	"dependencies": {
		"execa": "8.0.1",
		"cssnano": "6.0.2",
		"js-yaml": "4.1.0",
		"postcss": "8.4.32",
		"terser": "5.26.0",
		"typescript": "5.3.3"
	},
	"devDependencies": {
		"@typescript-eslint/eslint-plugin": "6.14.0",
		"@typescript-eslint/parser": "6.14.0",
		"cross-env": "7.0.3",
		"cypress": "13.6.1",
		"eslint": "8.56.0",
		"start-server-and-test": "2.0.3",
		"ncp": "2.0.0"
	},
	"optionalDependencies": {
		"@tensorflow/tfjs-core": "4.4.0"
	}
}<|MERGE_RESOLUTION|>--- conflicted
+++ resolved
@@ -1,10 +1,6 @@
 {
 	"name": "misskey",
-<<<<<<< HEAD
 	"version": "2023.12.0+tirr.0",
-=======
-	"version": "2023.12.2",
->>>>>>> 4893cce4
 	"codename": "nasubi",
 	"repository": {
 		"type": "git",
