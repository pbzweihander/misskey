--- conflicted
+++ resolved
@@ -1,10 +1,6 @@
 {
 	"name": "misskey",
-<<<<<<< HEAD
 	"version": "2023.11.0-tirr.pre1",
-=======
-	"version": "2023.11.0",
->>>>>>> f72228f4
 	"codename": "nasubi",
 	"repository": {
 		"type": "git",
