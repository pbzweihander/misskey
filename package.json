{
	"name": "misskey",
<<<<<<< HEAD
	"version": "2023.11.0+tirr.2",
=======
	"version": "2023.12.0-beta.1",
>>>>>>> 4e5b7768
	"codename": "nasubi",
	"repository": {
		"type": "git",
		"url": "https://github.com/misskey-dev/misskey.git"
	},
	"packageManager": "pnpm@8.10.5",
	"workspaces": [
		"packages/frontend",
		"packages/backend",
		"packages/sw"
	],
	"private": true,
	"scripts": {
		"build-pre": "node ./scripts/build-pre.js",
		"build-assets": "node ./scripts/build-assets.mjs",
		"build": "pnpm build-pre && pnpm -r build && pnpm build-assets",
		"build-storybook": "pnpm --filter frontend build-storybook",
		"start": "pnpm check:connect && cd packages/backend && node ./built/boot/entry.js",
		"start:test": "cd packages/backend && cross-env NODE_ENV=test node ./built/boot/entry.js",
		"init": "pnpm migrate",
		"migrate": "cd packages/backend && pnpm migrate",
		"revert": "cd packages/backend && pnpm revert",
		"check:connect": "cd packages/backend && pnpm check:connect",
		"migrateandstart": "pnpm migrate && pnpm start",
		"watch": "pnpm dev",
		"dev": "node ./scripts/dev.mjs",
		"lint": "pnpm -r lint",
		"cy:open": "pnpm cypress open --browser --e2e --config-file=cypress.config.ts",
		"cy:run": "pnpm cypress run",
		"e2e": "pnpm start-server-and-test start:test http://localhost:61812 cy:run",
		"jest": "cd packages/backend && pnpm jest",
		"jest-and-coverage": "cd packages/backend && pnpm jest-and-coverage",
		"test": "pnpm -r test",
		"test-and-coverage": "pnpm -r test-and-coverage",
		"clean": "node ./scripts/clean.js",
		"clean-all": "node ./scripts/clean-all.js",
		"cleanall": "pnpm clean-all"
	},
	"resolutions": {
		"chokidar": "3.5.3",
		"lodash": "4.17.21"
	},
	"dependencies": {
		"execa": "8.0.1",
		"cssnano": "6.0.1",
		"js-yaml": "4.1.0",
		"postcss": "8.4.31",
		"terser": "5.24.0",
		"typescript": "5.3.2"
	},
	"devDependencies": {
		"@typescript-eslint/eslint-plugin": "6.12.0",
		"@typescript-eslint/parser": "6.12.0",
		"cross-env": "7.0.3",
		"cypress": "13.6.0",
		"eslint": "8.54.0",
		"start-server-and-test": "2.0.3"
	},
	"optionalDependencies": {
		"@tensorflow/tfjs-core": "4.4.0"
	}
}<|MERGE_RESOLUTION|>--- conflicted
+++ resolved
@@ -1,10 +1,6 @@
 {
 	"name": "misskey",
-<<<<<<< HEAD
 	"version": "2023.11.0+tirr.2",
-=======
-	"version": "2023.12.0-beta.1",
->>>>>>> 4e5b7768
 	"codename": "nasubi",
 	"repository": {
 		"type": "git",
