--- conflicted
+++ resolved
@@ -41,13 +41,8 @@
     "@types/gulp-replace": "0.0.30",
     "@types/gulp-tslint": "3.6.31",
     "@types/gulp-typescript": "2.13.0",
-<<<<<<< HEAD
-    "@types/gulp-uglify": "0.0.30",
+    "@types/gulp-uglify": "3.0.3",
     "@types/gulp-util": "3.0.33",
-=======
-    "@types/gulp-uglify": "3.0.3",
-    "@types/gulp-util": "3.0.31",
->>>>>>> 086c6db6
     "@types/inquirer": "0.0.34",
     "@types/is-root": "1.0.0",
     "@types/is-url": "1.2.28",
