{
	"name": "misskey",
<<<<<<< HEAD
	"version": "2024.8.0+yurigarden.0",
=======
	"version": "2024.9.0+tirr.0",
>>>>>>> 2aa407e0
	"codename": "nasubi",
	"repository": {
		"type": "git",
		"url": "https://github.com/misskey-dev/misskey.git"
	},
	"packageManager": "pnpm@9.6.0",
	"workspaces": [
		"packages/frontend-shared",
		"packages/frontend",
		"packages/frontend-embed",
		"packages/backend",
		"packages/sw",
		"packages/misskey-js",
		"packages/misskey-reversi",
		"packages/misskey-bubble-game"
	],
	"private": true,
	"scripts": {
		"build-pre": "node ./scripts/build-pre.js",
		"build-assets": "node ./scripts/build-assets.mjs",
		"build": "pnpm build-pre && pnpm -r build && pnpm build-assets",
		"build-storybook": "pnpm --filter frontend build-storybook",
		"build-misskey-js-with-types": "pnpm build-pre && pnpm --filter backend... --filter=!misskey-js build && pnpm --filter backend generate-api-json --no-build && ncp packages/backend/built/api.json packages/misskey-js/generator/api.json && pnpm --filter misskey-js update-autogen-code && pnpm --filter misskey-js build && pnpm --filter misskey-js api",
		"start": "pnpm check:connect && cd packages/backend && node ./built/boot/entry.js",
		"start:test": "cd packages/backend && cross-env NODE_ENV=test node ./built/boot/entry.js",
		"init": "pnpm migrate",
		"migrate": "cd packages/backend && pnpm migrate",
		"revert": "cd packages/backend && pnpm revert",
		"check:connect": "cd packages/backend && pnpm check:connect",
		"migrateandstart": "pnpm migrate && pnpm start",
		"watch": "pnpm dev",
		"dev": "node scripts/dev.mjs",
		"lint": "pnpm -r lint",
		"cy:open": "pnpm cypress open --browser --e2e --config-file=cypress.config.ts",
		"cy:run": "pnpm cypress run",
		"e2e": "pnpm start-server-and-test start:test http://localhost:61812 cy:run",
		"e2e-dev-container": "cp ./.config/cypress-devcontainer.yml ./.config/test.yml && pnpm start-server-and-test start:test http://localhost:61812 cy:run",
		"jest": "cd packages/backend && pnpm jest",
		"jest-and-coverage": "cd packages/backend && pnpm jest-and-coverage",
		"test": "pnpm -r test",
		"test-and-coverage": "pnpm -r test-and-coverage",
		"clean": "node ./scripts/clean.js",
		"clean-all": "node ./scripts/clean-all.js",
		"cleanall": "pnpm clean-all"
	},
	"resolutions": {
		"chokidar": "3.5.3",
		"lodash": "4.17.21"
	},
	"dependencies": {
		"cssnano": "6.1.2",
		"execa": "8.0.1",
		"fast-glob": "3.3.2",
		"ignore-walk": "6.0.5",
		"js-yaml": "4.1.0",
		"postcss": "8.4.47",
		"tar": "6.2.1",
		"terser": "5.33.0",
		"typescript": "5.6.2",
		"esbuild": "0.23.1",
		"glob": "11.0.0"
	},
	"devDependencies": {
		"@misskey-dev/eslint-plugin": "2.0.3",
		"@types/node": "20.14.12",
		"@typescript-eslint/eslint-plugin": "7.17.0",
		"@typescript-eslint/parser": "7.17.0",
		"cross-env": "7.0.3",
		"cypress": "13.14.2",
		"eslint": "9.8.0",
		"globals": "15.9.0",
		"ncp": "2.0.0",
		"start-server-and-test": "2.0.8"
	},
	"optionalDependencies": {
		"@tensorflow/tfjs-core": "4.4.0"
	}
}<|MERGE_RESOLUTION|>--- conflicted
+++ resolved
@@ -1,10 +1,6 @@
 {
 	"name": "misskey",
-<<<<<<< HEAD
-	"version": "2024.8.0+yurigarden.0",
-=======
-	"version": "2024.9.0+tirr.0",
->>>>>>> 2aa407e0
+	"version": "2024.9.0+yurigarden.0",
 	"codename": "nasubi",
 	"repository": {
 		"type": "git",
