--- conflicted
+++ resolved
@@ -1,10 +1,6 @@
 {
 	"name": "misskey",
-<<<<<<< HEAD
 	"version": "2023.9.2+tirr.0",
-=======
-	"version": "2023.10.0-beta.8",
->>>>>>> 9240db35
 	"codename": "nasubi",
 	"repository": {
 		"type": "git",
