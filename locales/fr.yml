---
meta:
  lang: "Français"
  divider: ""
common:
  misskey: "A ⭐ of fediverse"
  about-title: "Une ⭐ du fédiverse."
  about: "Merci d'avoir découvert Misskey. Misskey est une <b>plateforme de micro-blogging distribuée</b> née sur Terre. Parce qu'il fait partie du Fédiverse (un univers composé de diverses plateformes de réseaux sociaux organisées), il est mutuellement connecté avec d'autres plateformes de réseaux sociaux. Désirez-vous prendre une pause, pendant un instant, loin de l'agitation de la ville et plonger dans un nouvel Internet ?"
  time:
    unknown: "inconnu"
    future: "future"
    just_now: "à l'instant"
    seconds_ago: "Il y a {} seconde·s"
    minutes_ago: "Il y a {} minute·s"
    hours_ago: "Il y a {} heure·s"
    days_ago: "Il y a {} jour·s"
    weeks_ago: "Il y a {} semaines·s"
    months_ago: "Il y a {} mois"
    years_ago: "Il y a {} an·s"
  weekday-short:
    sunday: "D"
    monday: "L"
    tuesday: "M"
    wednesday: "M"
    thursday: "J"
    friday: "V"
    saturday: "S"
  reactions:
    like: "Aime"
    love: "Adore"
    laugh: "Rire"
    hmm: "Hmm ... ?"
    surprise: "Wow"
    congrats: "Félicitations !"
    angry: "En colère"
    confused: "Confus"
    pudding: "Pudding"
  note-placeholders:
    a: "Que faîtes vous maintenant ?"
    b: "Quoi de neuf ?"
    c: "Qu'avez-vous en tête ?"
    d: "Voulez-vous exprimer quelque chose ?"
    e: "Écrivez ici"
    f: "En attente de vos écrits"
  delete: "Supprimer"
  loading: "Chargement"
  ok: "OK"
  update-available: "Une nouvelle version de Misskey est disponible ({newer}, version actuelle: {current}). Veuillez recharger la page pour appliquer la mise à jour."
  my-token-regenerated: "Votre token vient d'être généré, vous allez maintenant être déconnecté."
  widgets:
    analog-clock: "Horloge analogique"
    profile: "Profil"
    calendar: "Calendrier"
    timemachine: "カレンダー(タイムマシン)"
    activity: "Activité"
    rss: "Lecteur de flux RSS"
    memo: "Pense-bête"
    trends: "Tendances"
    photo-stream: "Flux de photos"
    posts-monitor: "Graph des publications"
    slideshow: "Diaporama"
    version: "Version"
    broadcast: "Diffusion"
    notifications: "Notifications"
    users: "Utilisateurs"
    polls: "Sondages"
    post-form: "投稿フォーム"
    messaging: "Messagerie"
    server: "Info sur le serveur"
    donation: "Dons"
    nav: "Navigation"
    tips: "Conseils"
    hashtags: "Étiquettes"
  deck:
    widgets: "Widgets"
    home: "Accueil"
    local: "Local"
    global: "Global"
    notifications: "Notifications"
    list: "Liste"
    swap-left: "Déplacer à gauche"
    swap-right: "Déplacer à droite"
    swap-up: "Vers le haut"
    swap-down: "Vers le bas"
    remove: "Supprimer"
    add-column: "Ajouter une colonne"
    rename: "Renommer"
    stack-left: "Vers la gauche"
    pop-right: "Vers la droite"
common/views/components/connect-failed.vue:
  title: "Impossible de se connecter au server."
  description: "Il y a soit un problème avec votre connexion internet, soit le serveur est hors-ligne ou en maintenance. Veuillez {ressayer} plus tard."
  thanks: "On vous remercie d'utiliser Misskey."
  troubleshoot: "dépanner"
common/views/components/connect-failed.troubleshooter.vue:
  title: "Dépannage"
  network: "Connexion au réseau"
  checking-network: "Vérification de la connexion au réseau"
  internet: "Connexion Internet"
  checking-internet: "Vérification de la connexion internet"
  server: "Connexion au server"
  checking-server: "Vérification de la connexion au serveur"
  finding: "Recherche d'un problème"
  no-network: "Aucune connexion au réseau"
  no-network-desc: "Veuillez vérifier que vous êtes bien connecté au réseau."
  no-internet: "Aucune connexion internet."
  no-internet-desc: "Veuillez vérifier que vous êtes bien connecté à internet."
  no-server: "Impossible de se connecter au serveur"
  no-server-desc: "Votre connexion est OK, mais il a été impossible de vous connecter au serveur de Misskey. Il y a des chances que le serveur soit hors-ligne ou en maintenance, veuillez ressayer plus tard."
  success: "Connexion au serveur de Misskey reussie!"
  success-desc: "La connexion au serveur a été reussie. Veuillez recharger la page."
  flush: "Vider le cache"
  set-version: "Choisissez une version"
common/views/components/messaging.vue:
  search-user: "Trouver un utilisateur"
  you: "Vous"
  no-history: "Pas d'historique"
common/views/components/messaging-room.vue:
  empty: "Pas de conversations"
  more: "Voir Plus"
  no-history: "Il n'y a pas plus d'historique"
  resize-form: "Faites glisser pour redimensionner"
  new-message: "Nouveau message"
common/views/components/messaging-room.form.vue:
  input-message-here: "Tapez ici votre message"
  send: "Envoyer"
  attach-from-local: "Joindre un fichier depuis votre PC"
  attach-from-drive: "Joindre un fichier depuis votre Drive"
common/views/components/messaging-room.message.vue:
  is-read: "Lu"
  deleted: "Ce message a été supprimé"
common/views/components/nav.vue:
  about: "À propos"
  stats: "Stats"
  status: "Status"
  wiki: "Wiki"
  donors: "Donateurs"
  repository: "Repo"
  develop: "Développeurs"
  feedback: "Remarques"
common/views/components/note-menu.vue:
  favorite: "Favorite this note"
  pin: "Épingler sur votre profile"
  delete: "Supprimer"
  delete-confirm: "Supprimer cette publication ?"
  remote: "投稿元で見る"
common/views/components/poll.vue:
  vote-to: "Voter pour '{}'"
  vote-count: "{} votes"
  total-users: "{} utilisateurs ont voté"
  vote: "Vote"
  show-result: "Montrer les résultats"
  voted: "Voté"
common/views/components/poll-editor.vue:
  no-only-one-choice: "Vous devez saisir au moins deux choix."
  choice-n: "Choix {}"
  remove: "Supprimer ce choix"
  add: "+ Ajouter un choix"
  destroy: "Annuler ce sondage"
common/views/components/reaction-picker.vue:
  choose-reaction: "Choisissez votre réaction"
common/views/components/signin.vue:
  username: "Nom d'utilisateur"
  password: "Mot de passe"
  token: "Token"
  signing-in: "Connexion...."
  signin: "Se connecter"
common/views/components/signup.vue:
  username: "Nom d'utilisateur"
  checking: "Vérification"
  available: "Disponible"
  unavailable: "Non disponible"
  error: "Erreur de réseau"
  invalid-format: "Utilisez seulement des lettres, nombres et/ou -."
  too-short: "Veuillez taper au moins un charactère!"
  too-long: "Veuillez entrer au maximum 20 charactères."
  password: "Mot de Passe"
  password-placeholder: "Nous recommendons au moins 8 charactères."
  weak-password: "Faible"
  normal-password: "Moyen"
  strong-password: "Fort"
  retype: "Retapez"
  retype-placeholder: "Confirmez votre mot de passe"
  password-matched: "OK"
  password-not-matched: "Les mots de passes ne correspondent pas."
  recaptcha: "Vérifier"
  create: "Créer un compte"
  some-error: "La création de compte a échoué. Veuillez ressayer."
common/views/components/special-message.vue:
  new-year: "Bonne année!"
  christmas: "Joyeux Noël!"
common/views/components/stream-indicator.vue:
  connecting: "Connexion en cours"
  reconnecting: "Re-connexion en cours"
  connected: "Connecté"
common/views/components/twitter-setting.vue:
  description: "Si vous liez votre compte Twitter à votre compte Misskey, vous verrez ensuite votre compte Twitter s'afficher sur votre profile, vous aurez aussi la possibilité de vous connecter à Misskey en utilisant votre compte Twitter."
  connected-to: "Vous êtes connecté à ce compte"
  detail: "Detail..."
  reconnect: "Reconnecter"
  connect: "Lier votre compte Twitter"
  disconnect: "Deconnecter"
common/views/components/uploader.vue:
  waiting: "En attente"
common/views/components/visibility-chooser.vue:
  public: "Public"
  home: "Accueil"
  home-desc: "Publier sur le fil d'Accueil uniquement"
  followers: "Abonnés"
  followers-desc: "Publier à vos abonnés uniquement"
  specified: "Direct"
  specified-desc: "Publier aux utilisateurs mentionnés"
  private: "Privé"
common/views/widgets/broadcast.vue:
  fetching: "Récuperation"
  no-broadcasts: "No broadcasts"
  have-a-nice-day: "Passez une bonne journée!"
  next: "Suivant"
common/views/widgets/donation.vue:
  title: "Dons"
  text: "Toutes les depences pour couvrir les frais de Misskey sortent directement de notre poche. Nous ne recevons pas d'argent, si vous pouvez nous faire dons d'argent, on vous serait eternellement reconnaissant. Si vous êtes intéressés veuilles contacter {}. Merci pour votre contribution!"
common/views/widgets/photo-stream.vue:
  title: "Flux de photo"
  no-photos: "Pas de photos"
common/views/widgets/posts-monitor.vue:
  title: "Graph des publications"
  toggle: "表示を切り替え"
common/views/widgets/hashtags.vue:
  title: "Étiquettes"
  count: "{}人が投稿"
  empty: "トレンドなし"
common/views/widgets/server.vue:
  title: "Info sur le serveur"
  toggle: "Afficher les vues"
common/views/widgets/memo.vue:
  title: "Pense-bête"
  memo: "Écrivez ici !"
  save: "Enregistrer"
desktop/views/components/activity.chart.vue:
  total: "Black ... Total"
  notes: "Bleu ... Notes"
  replies: "Rouge ... Réponses"
  renotes: "Vert ... Partages"
desktop/views/components/activity.vue:
  title: "Activitié"
  toggle: "Afficher les vues"
desktop/views/components/calendar.vue:
  title: "{1} / {2}"
  prev: "Mois dernier"
  next: "Mois prochain"
  go: "Cliquer pour naviguer"
desktop/views/components/choose-file-from-drive-window.vue:
  choose-file: "Sélection de fichiers"
  upload: "Téléverser des fichiers à partir de votre PC"
  cancel: "Annuler"
  ok: "OK"
  choose-prompt: "Choisir un fichier"
desktop/views/components/choose-folder-from-drive-window.vue:
  cancel: "Annuler"
  ok: "OK"
  choose-prompt: "Choisir un dossier"
desktop/views/components/crop-window.vue:
  skip: "Ignorer la découpe"
  cancel: "Annuler"
  ok: "OK"
desktop/views/components/drive-window.vue:
  used: "utilisé"
  drive: "Drive"
desktop/views/components/drive.file.vue:
  avatar: "Avatar"
  banner: "Bannière"
  contextmenu:
    rename: "Renommer"
    copy-url: "Copier l'URL"
    download: "Télécharger"
    else-files: "Autres..."
    set-as-avatar: "Utiliser en tant qu'avatar"
    set-as-banner: "Utiliser en tant que bannière"
    open-in-app: "Ouvrir dans l'application"
    add-app: "Ajouter une application"
    rename-file: "Renommer le ficher"
    input-new-file-name: "Entrer un nouveau nom"
    copied: "Copied"
    copied-url-to-clipboard: "L'URL a été copié dans le presse-papier"
desktop/views/components/drive.folder.vue:
  unable-to-process: "L'opération n'a pas pu être complétée"
  circular-reference-detected: "Le dossier de destination est un sous-dossier du dossier que vous souhaitez déplacer."
  unhandled-error: "Erreur inconnue"
  contextmenu:
    move-to-this-folder: "Bouger dans ce dossier"
    show-in-new-window: "Ouvrir dans une nouvelle fenêtre"
    rename: "Renommer"
    rename-folder: "Renommer le dossier"
    input-new-folder-name: "Entrer un nouveau nom"
desktop/views/components/drive.nav-folder.vue:
  drive: "Drive"
desktop/views/components/drive.vue:
  search: "Rechercher"
  load-more: "Afficher plus"
  empty-draghover: "Drop Welcome!"
  empty-drive: "Votre Drive est vide"
  empty-drive-description: "Vous pouvez également uploader le fichier en faisant un clic droit et en choisissant 'Uploader' ou tout simplement en faisant glisser votre fichier."
  empty-folder: "Ce dossier est vide"
  unable-to-process: "L'opération n'a pas pu être complétée"
  circular-reference-detected: "Le dossier de destination est un sous-dossier du dossier que vous souhaitez déplacer."
  unhandled-error: "Erreur inconnue"
  url-upload: "Uploader d'un URL"
  url-of-file: "URL de l'image que vous souhaitez uploader."
  url-upload-requested: "Upload requested"
  may-take-time: "L'upload de votre fichier peut prendre un certain temps."
  create-folder: "Créer un dossier"
  folder-name: "Nom du dossier"
  contextmenu:
    create-folder: "Créer un dossier"
    upload: "Uploader un fichier"
    url-upload: "Uploader d'un URL"
desktop/views/components/follow-button.vue:
  following: "Abonnements"
  follow: "Suivre"
  request-pending: "En attente d'approbation"
  follow-request: "Demande d'abonnement"
desktop/views/components/followers-window.vue:
  followers: "{} abonnés"
desktop/views/components/followers.vue:
  empty: "Il semble que vous n'avez pas encore d'abonnés."
desktop/views/components/following-window.vue:
  following: "Suit {}"
desktop/views/components/following.vue:
  empty: "Vous ne suivez aucun compte."
desktop/views/components/friends-maker.vue:
  title: "Utilisateurs recommandés :"
  empty: "Impossible de trouver des utilisateurs à recommander."
  fetching: "Chargement"
  refresh: "Plus"
  close: "Fermer"
desktop/views/components/game-window.vue:
<<<<<<< HEAD
  game: "リバーシ"
=======
  game: "Reversi"
>>>>>>> e66d7bab
desktop/views/components/home.vue:
  done: "Envoyer"
  add-widget: "Ajouter un widget"
  add: "Ajouter"
desktop/views/input-dialog.vue:
  cancel: "Annuler"
  ok: "OK"
desktop/views/components/messaging-room-window.vue:
  title: "Messages :"
desktop/views/components/messaging-window.vue:
  title: "Messagerie"
desktop/views/components/note-detail.vue:
  more: "Charger davantage de conversations"
  private: "cette publication est privée"
  deleted: "cette publication a été supprimée"
  reposted-by: "Republié par {}"
  location: "Géolocalisation"
  renote: "Republier"
  add-reaction: "Ajouter votre reaction"
desktop/views/components/notes.note.vue:
  reposted-by: "Reposté par {}"
  reply: "Répondre"
  renote: "Republier"
  add-reaction: "Ajouter votre reaction"
  detail: "Afficher les détails"
  private: "cette publication est privée"
  deleted: "cette publication a été supprimée"
desktop/views/components/notes.vue:
  error: "Échec du chargement."
  retry: "Réessayer"
desktop/views/components/notifications.vue:
  more: "Plus"
  empty: "Pas de notifications"
desktop/views/components/post-form.vue:
  reply-placeholder: "Répondre à cette note"
  quote-placeholder: "Citer cette note"
  submit: "Poster"
  reply: "Répondre"
  renote: "Republier"
  posted: "Posté!"
  replied: "Répondu!"
  reposted: "Reposté!"
  note-failed: "La note à échoué"
  reply-failed: "La réponse à échoué"
  renote-failed: "La renote à échoué"
  posting: "Publication..."
  attach-media-from-local: "Joindre un media depuis votre PC"
  attach-media-from-drive: "Joindre un media depuis votre Drive"
  attach-cancel: "Annuler la jointure de fichier"
  insert-a-kao: "v(‘ω’)v"
  create-poll: "Créer un sondage"
  text-remain: "{} charactères restants"
desktop/views/components/post-form-window.vue:
  note: "Nouvelle note"
  reply: "Répondre"
  attaches: "{} media joint(s)"
  uploading-media: "Upload du media {}"
desktop/views/components/progress-dialog.vue:
  waiting: "En attente"
desktop/views/components/renote-form.vue:
  quote: "Citer..."
  cancel: "Annuler"
  renote: "Republier"
  reposting: "Repost en cours..."
  success: "Reposté!"
  failure: "La renote a échoué"
desktop/views/components/renote-form-window.vue:
  title: "Êtes vous sûr de vouloir renote cette note?"
desktop/views/components/settings-window.vue:
  settings: "Paramètres"
desktop/views/components/settings.vue:
  profile: "Profil"
  notification: "Notification"
  apps: "Applications"
  mute: "Mettre en sourdine"
  drive: "Drive"
  security: "Sécurité"
  signin: "サインイン履歴"
  password: "Mot de Passe"
  2fa: "Vérification en deux étapes"
  other: "Autres"
  license: "License"
  behaviour: "Comportement"
  fetch-on-scroll: "Chargement lors du défilement"
  fetch-on-scroll-desc: "Chargement automatique du contenu lors du défilement de la page."
  auto-popout: "Fenêtre contextuelle automatique"
  auto-popout-desc: "ウィンドウが開かれるとき、ポップアウト(ブラウザ外に切り離す)可能なら自動でポップアウトします。この設定はブラウザに記憶されます。"
  advanced: "Paramètres avancés"
  api-via-stream: "Requête API via le flux"
  api-via-stream-desc: "この設定をオンにすると、websocket接続を経由してAPIリクエストが行われます(パフォーマンス向上が期待できます)。オフにすると、ネイティブの fetch APIが利用されます。この設定はこのデバイスのみ有効です。"
  display: "Affichage et design"
  customize: "Personnaliser l'Accueil"
  dark-mode: "Mode nuit"
  circle-icons: "Utiliser des icônes circulaires"
  gradient-window-header: "ウィンドウのタイトルバーにグラデーションを使用"
  post-form-on-timeline: "タイムライン上部に投稿フォームを表示する"
  show-reply-target: "リプライ先を表示する"
  show-my-renotes: "Afficher mes republications dans le fil"
  show-renoted-my-notes: "Renoteされた自分の投稿をタイムラインに表示する"
  show-maps: "Afficher la carte"
  show-maps-desc: "位置情報が添付された投稿のマップを自動的に展開します。"
  sound: "Son"
  enable-sounds: "Activer le son"
  enable-sounds-desc: "投稿やメッセージを送受信したときなどにサウンドを再生します。この設定はブラウザに記憶されます。"
  volume: "Volume"
  test: "Test"
  mobile: "Mobile"
  disable-via-mobile: "「モバイルからの投稿」フラグを付けない"
  language: "Langue"
  pick-language: "Sélectionner une langue"
  recommended: "Recommandé"
  auto: "Automatique"
  specify-language: "Spécifier la langue"
  language-desc: "変更はページの再度読み込み後に反映されます。"
  cache: "Cache"
  clean-cache: "Nettoyage"
  cache-warn: "クリーンアップを行うと、ブラウザに記憶されたアカウント情報のキャッシュ、書きかけの投稿・返信・メッセージ、およびその他のデータ(設定情報含む)が削除されます。クリーンアップを行った後はページを再度読み込みする必要があります。"
  cache-cleared: "Cache nettoyé"
  cache-cleared-desc: "Veuillez recharger la page."
  auto-watch: "投稿の自動ウォッチ"
  auto-watch-desc: "リアクションしたり返信したりした投稿に関する通知を自動的に受け取るようにします。"
  about: "À propose de Misskey"
  operator: "L'admin de cette instance"
  update: "Mise à jour de Misskey"
  version: "Version :"
  latest-version: "Dernière version :"
  update-checking: "Recherche de mises à jour"
  do-update: "Rechercher des mises à jour"
  update-settings: "Paramètres avancés"
  prevent-update: "Reporter les mises à jour (non recommandé)"
  prevent-update-desc: "この設定をオンにしてもアップデートが反映される場合があります。この設定はこのデバイスのみ有効です。"
  no-updates: "Aucune mise à jour disponible"
  no-updates-desc: "Votre Misskey est à jour."
  update-available: "Nouvelle version disponible !"
  update-available-desc: "ページを再度読み込みすると更新が適用されます。"
  advanced-settings: "Réglages avancés"
  debug-mode: "Activer le mode debug"
  debug-mode-desc: "Ce paramètre est stocké dans le navigateur."
  experimental: "Activer les fonctionnalités expérimentales"
  experimental-desc: "実験的機能を有効にするとMisskeyの動作が不安定になる可能性があります。この設定はブラウザに記憶されます。"
  tools: "Outils"
  task-manager: "Gestionnaire de tâches"
  third-parties: "Services tiers"
desktop/views/components/settings.2fa.vue:
  intro: "Si vous configurez la vérication en deux étapes vous aurez non seulement besoin de votre mot de passe mais aussi un appareil déjà pré-enregistré(tel que votre smartphone) ce qui ameliora grandement la sécurité de votre compte."
  detail: "Voir les détails..."
  url: "https://www.google.com/landing/2step/"
  caution: "Activer la vérification en deux étapes vient aussi avec des contraintes, si vous perdez votre appareil ou ne pouvez tout simplement plus y accèder vous ne serez plus en mesure de vous connecter à Misskey."
  register: "Enregistrer un appareil"
  already-registered: "Cette étape à déjà été complétée"
  unregister: "Désactiver"
  unregistered: "La vérication en deux étapes a été desactivée"
  enter-password: "Entrez un mot de passe"
  authenticator: "Tout d'abord vous devez installer Google Authenticator sur votre appareil"
  howtoinstall: "Comment installer"
  scan: "Ensuite scannez le QR code afficher sur votre écran:"
  done: "Veuillez entrer le token qui s'affiche sur votre appareil:"
  submit: "Envoyer"
  success: "L'operation a été complétée avec succès!"
  failed: "L'operation a échoué. Veuillez vous assurer que le token a été entrer correctement."
  info: "À partir de maintenant, à chaque fois que vous vous connecter entrez votre mot de passe ainsi que le token généré sur votre appareil."
desktop/views/components/settings.api.vue:
  intro: "APIを利用するには、上記のトークンを「i」というキーでパラメータに付加してリクエストします。"
  caution: "アカウントを不正利用される可能性があるため、このトークンは第三者に教えないでください(アプリなどにも入力しないでください)。"
  regeneration-of-token: "万が一このトークンが漏れたりその可能性がある場合はトークンを再生成できます。"
  regenerate-token: "Regenerer le token"
  token: "Jeton :"
  enter-password: "Veuillez entrer le mot de passe"
desktop/views/components/settings.apps.vue:
  no-apps: "Aucune application autorisée"
desktop/views/components/settings.mute.vue:
  no-users: "Aucun utilisateurs mis en sourdine"
desktop/views/components/settings.password.vue:
  reset: "Changer votre mot de passe"
  enter-current-password: "Entrez votre mot de passe actuel"
  enter-new-password: "Entrez votre nouveau mot de passe"
  enter-new-password-again: "Entrez à nouveau le nouveau mot de passe"
  not-match: "Le nouveau mot de passe ne correspond pas."
  changed: "Mot de passe modifié avec succès"
desktop/views/components/settings.profile.vue:
  avatar: "Avatar"
  choice-avatar: "Choose an image"
  name: "Nom"
  location: "Localisation"
  description: "Description"
  birthday: "Date de naissance"
  save: "Mettre à jour le profil"
  is-bot: "Ce compte est un Bot"
  is-cat: "Ce compte est un Chat"
desktop/views/components/sub-note-content.vue:
  private: "cette publication est privée"
  deleted: "cette publication a été supprimée"
  media-count: "{} médias attachés"
  poll: "Sondage"
desktop/views/components/taskmanager.vue:
  title: "Gestionnaire de tâches"
desktop/views/components/timeline.vue:
  home: "Accueil"
  local: "Local"
  global: "Global"
  list: "Listes"
desktop/views/components/ui.header.account.vue:
  profile: "Votre profil"
  drive: "Drive"
  favorites: "Favorites"
  lists: "Listes"
  follow-requests: "Demandes de suivi"
  customize: "Modifications"
  settings: "Réglages"
  signout: "Déconnexion"
  dark: "Fall in dark"
desktop/views/components/ui.header.nav.vue:
  home: "Accueil"
  deck: "デッキ"
  messaging: "Messages"
  game: "Jeux"
desktop/views/components/ui.header.notifications.vue:
  title: "Notifications"
desktop/views/components/ui.header.post.vue:
  post: "Composer un nouveau post"
desktop/views/components/ui.header.search.vue:
  placeholder: "Chercher"
desktop/views/components/received-follow-requests-window.vue:
  title: "Demandes de suivi"
  accept: "Approuver"
  reject: "Refuser"
desktop/views/components/user-lists-window.vue:
  title: "Listes de l'utilisateur"
  create-list: "Créer une liste"
desktop/views/components/user-preview.vue:
  notes: "Publications"
  following: "Abonné à"
  followers: "Abonnés"
desktop/views/components/users-list.vue:
  all: "Tout"
  iknow: "Vous connaissez"
  load-more: "Afficher plus"
  fetching: "Chargement ..."
desktop/views/components/users-list-item.vue:
  followed: "vous suit"
desktop/views/components/window.vue:
  popout: "ポップアウト"
  close: "Fermer"
desktop/views/pages/deck/deck.tl-column.vue:
  is-media-only: "Les publications médias uniquement"
  is-media-view: "メディアビュー"
desktop/views/pages/deck/deck.note.vue:
  reposted-by: "Reposté par {}"
  private: "cette publication est privée"
  deleted: "cette publication a été supprimée"
desktop/views/pages/welcome.vue:
  about: "à propos"
  gotit: "J'ai compris !"
  signin: "Connexion"
  signup: "S'enregistrer"
  signin-button: "Se connecter"
  signup-button: "S'inscrire"
  timeline: "Fil d'actualité"
desktop/views/pages/drive.vue:
  title: "Lecteur de Misskey"
desktop/views/pages/favorites.vue:
  more: "Plus de résultats"
desktop/views/pages/home-customize.vue:
  title: "Personnaliser l'Accueil"
desktop/views/pages/note.vue:
  prev: "Note précédente"
  next: "Note suivante"
desktop/views/pages/selectdrive.vue:
  title: "Choisir fichier(s)"
  ok: "OK"
  cancel: "Annuler"
  upload: "Uploader un ou plusieurs fichier(s) depuis votre PC"
desktop/views/pages/user-list.users.vue:
  users: "Utilisateurs"
  add-user: "Ajouter un utilisateur"
  username: "Nom d'utilisateur"
desktop/views/pages/user/user.followers-you-know.vue:
  title: "Abonnés que vous connaissez"
  loading: "Chargement en cours"
  no-users: "Pas d'utilisateurs"
desktop/views/pages/user/user.friends.vue:
  title: "Personnes qui répondent le plus"
  loading: "Chargement en cours"
  no-users: "Pas d'utilisateurs"
desktop/views/pages/user/user.header.vue:
  is-suspended: "This account has been suspended."
  is-remote: "Cet utilisateur n'est pas un utilisateur de Misskey. Certaines informations peuvent être erronées "
  view-remote: "Voir les informations détaillées"
desktop/views/pages/user/user.home.vue:
  last-used-at: "Last used at"
desktop/views/pages/user/user.photos.vue:
  title: "Photos"
  loading: "Chargement en cours"
  no-photos: "Pas de photos"
desktop/views/pages/user/user.profile.vue:
  follows-you: "Vous suis"
  stalk: "ストークする"
  stalking: "ストーキングしています"
  unstalk: "ストーク解除"
  mute: "Mettre en sourdine"
  muted: "Muting"
  unmute: "Enlever la sourdine"
desktop/views/pages/user/user.timeline.vue:
  default: "Publications"
  with-replies: "Publications et réponses"
  with-media: "Média"
  empty: "Cet utilisateur n'a rien posté encore."
desktop/views/widgets/messaging.vue:
  title: "Messagerie"
desktop/views/widgets/notifications.vue:
  title: "Notifications"
  settings: "Réglages"
desktop/views/widgets/polls.vue:
  title: "Sondages"
  refresh: "Afficher d'autres"
  nothing: "Rien"
desktop/views/widgets/post-form.vue:
  title: "Post"
  note: "Post"
desktop/views/widgets/profile.vue:
  update-banner: "Cliquer pour éditer votre bannière"
  update-avatar: "Cliquer pour éditer votre avatar"
desktop/views/widgets/trends.vue:
  title: "Tendances"
  refresh: "Afficher d'autres"
  nothing: "Rien"
desktop/views/widgets/users.vue:
  title: "Utilisateurs"
  refresh: "Afficher d'autres"
  no-one: "Personne"
mobile/views/components/drive.vue:
  drive: "Drive"
  used: "utilisé"
  folder-count: "Dossier(s)"
  count-separator: ", "
  file-count: "Fichiers(s)"
  load-more: "Charger plus"
  nothing-in-drive: "Rien"
  folder-is-empty: "Ce dossier est vide"
  prompt: "何をしますか？(数字を入力してください): <1 → ファイルをアップロード | 2 → ファイルをURLでアップロード | 3 → フォルダ作成 | 4 → このフォルダ名を変更 | 5 → このフォルダを移動 | 6 → このフォルダを削除>"
  deletion-alert: "Désolé ! La suppression d’un dossier n’est pas encore implémentée."
  folder-name: "Nom du dossier"
  root-rename-alert: "現在いる場所はルートで、フォルダではないため名前の変更はできません。名前を変更したいフォルダに移動してからやってください。"
  root-move-alert: "現在いる場所はルートで、フォルダではないため移動はできません。移動したいフォルダに移動してからやってください。"
  url-prompt: "URL du fichier que vous souhaitez téléverser"
  uploading: "アップロードをリクエストしました。アップロードが完了するまで時間がかかる場合があります。"
mobile/views/components/drive-file-detail.vue:
  rename: "Renommer"
mobile/views/components/drive-file-chooser.vue:
  select-file: "Choisissez un fichier"
mobile/views/components/drive-folder-chooser.vue:
  select-folder: "Choisissez un dossier"
mobile/views/components/drive.file-detail.vue:
  download: "Télécharger"
  rename: "Renommer"
  move: "Déplacer"
  hash: "Hash (md5)"
  exif: "EXIF"
mobile/views/components/follow-button.vue:
  following: "Abonnements"
  follow: "Suivre"
  request-pending: "En attente d'approbation"
  follow-request: "Demande d'abonnement"
mobile/views/components/friends-maker.vue:
  title: "Abonnez-vous aux utilisateurs"
  empty: "おすすめのユーザーは見つかりませんでした。"
  fetching: "Chargement"
  refresh: "Voir plus"
  close: "Fermer"
mobile/views/components/note.vue:
  reposted-by: "Renoté par {}"
  more: "Voir plus"
  less: "Masquer"
  private: "cette publication est privée"
  deleted: "cette publication a été supprimée"
  location: "Géolocalisation"
mobile/views/components/note-detail.vue:
  reply: "Répondre"
  reaction: "Réaction"
  reposted-by: "Republié par {}"
  private: "cette publication est privée"
  deleted: "cette publication a été supprimée"
  location: "Lieu"
mobile/views/components/note-preview.vue:
  admin: "admin"
  bot: "bot"
  cat: "chat"
mobile/views/components/note-sub.vue:
  admin: "admin"
  bot: "bot"
  cat: "chat"
mobile/views/components/notes.vue:
  failed: "Échec du chargement."
  retry: "Réessayer"
mobile/views/components/notifications.vue:
  more: "Plus"
  empty: "Pas de notifications"
mobile/views/components/post-form.vue:
  add-visible-user: "Ajouter un utilisateur"
  submit: "Poster"
  reply: "Répondre"
  renote: "Republier"
  quote-placeholder: "Citer ce billet ... (Facultatif)"
  reply-placeholder: "Répondre à cette note"
  cw-placeholder: "内容への注釈 (オプション)"
  location-alert: "Votre appareil ne prend pas en charge les services de localisation"
  error: "Erreur"
  username-prompt: "Saisir un nom d'utilisateur"
mobile/views/components/sub-note-content.vue:
  private: "cette publication est privée"
  deleted: "cette publication a été supprimée"
  media-count: "{} médias attachés"
  poll: "Sondage"
mobile/views/components/timeline.vue:
  empty: "Pas de notes"
  load-more: "Afficher plus"
mobile/views/components/ui.nav.vue:
  timeline: "Fil d'actualité"
  notifications: "Notifications"
  messaging: "Messages"
  follow-requests: "Demandes d'abonnement"
  search: "Rechercher"
  drive: "Drive"
  favorites: "Favoris"
  user-lists: "Listes"
  widgets: "Modules"
  game: "Jeux"
  darkmode: "Mode nuit"
  settings: "Réglages"
  about: "À propose de Misskey"
mobile/views/components/user-timeline.vue:
  no-notes: "Cette utilisateur semble n'avoir rien poster pour le moment"
  no-notes-with-media: "Aucune notes avec des médias"
  load-more: "Afficher Plus"
mobile/views/components/users-list.vue:
  all: "Tout"
  known: "Vous connaissez"
  load-more: "Afficher plus"
mobile/views/pages/favorites.vue:
  title: "Favoris"
mobile/views/pages/user-lists.vue:
  title: "Listes"
  enter-list-name: "Nom de la liste"
mobile/views/pages/drive.vue:
  drive: "Drive"
  more: "Afficher plus ..."
mobile/views/pages/followers.vue:
  followers-of: "Abonnés de {}"
mobile/views/pages/following.vue:
  following-of: "Abonnements de {}"
mobile/views/pages/home.vue:
  home: "Accueil"
  local: "Local"
  global: "Global"
mobile/views/pages/messaging.vue:
  messaging: "Messagerie"
mobile/views/pages/messaging-room.vue:
  messaging: "Messagerie"
mobile/views/pages/received-follow-requests.vue:
  title: "Demandes d'abonnement"
  accept: "Approuver"
  reject: "Refuser"
mobile/views/pages/note.vue:
  title: "Post"
  prev: "Note précedante"
  next: "Note suivante"
mobile/views/pages/notifications.vue:
  notifications: "Notifications"
  read-all: "Êtes vous sûr de vouloir marqués toutes les notifications non-lus en tant que lus?"
mobile/views/pages/settings/settings.profile.vue:
  title: "Profil"
  name: "Nom"
  account: "Compte"
  location: "Lieu"
  description: "Description"
  birthday: "Date de naissance"
  avatar: "Avatar"
  banner: "Bannière"
  is-cat: "Ce compte est un Bot"
  save: "Mettre à jour le profil"
  saved: "Profil mis à jour avec succès"
  uploading: "En cours d'envoi"
  upload-failed: "Échec de l'envoi"
mobile/views/pages/search.vue:
  search: "Chercher"
  empty: "Aucun message trouvé pour '{}' "
mobile/views/pages/selectdrive.vue:
  select-file: "Choisissez un fichier"
mobile/views/pages/settings.vue:
  signed-in-as: "Connecté en tant que {}"
  lang: "Langue"
  lang-tip: "Le rechargement de la page est requis afin d'appliquer les modifications."
  recommended: "Recommandé"
  auto: "Automatique"
  specify-language: "Spécifier la langue"
  design: "Affichage et design"
  dark-mode: "Mode nuit"
  i-am-under-limited-internet: "J'ai un accès Internet limité"
  circle-icons: "Utiliser des icônes circulaires"
  timeline: "Fil d'actualité"
  show-reply-target: "リプライ先を表示する"
  show-my-renotes: "Afficher mes republications"
  show-renoted-my-notes: "Renoteされた自分の投稿を表示する"
  post-style: "Style de la publication"
  post-style-standard: "Standard"
  post-style-smart: "Intelligent"
  behavior: "Comportement"
  fetch-on-scroll: "Chargement lors du défilement"
  disable-via-mobile: "「モバイルからの投稿」フラグを付けない"
  load-raw-images: "Afficher les photos jointes en haute qualité"
  load-remote-media: "Afficher les médias sur le serveur distant"
  twitter: "Intégration à Twitter"
  twitter-connect: "Se connecter à votre compte Twitter"
  twitter-reconnect: "Reconnecter"
  twitter-disconnect: "Déconnexion"
  update: "Mise à jour de Misskey"
  version: "Version :"
  latest-version: "Dernière version :"
  update-checking: "Recherche de mises à jour"
  check-for-updates: "Fréquence de vérification"
  no-updates: "Aucune mise à jour disponible"
  no-updates-desc: "Votre Misskey est à jour."
  update-available: "Nouvelle version disponible !"
  update-available-desc: "ページを再度読み込みすると更新が適用されます。"
  settings: "Réglages"
  signout: "Déconnexion"
mobile/views/pages/user.vue:
  follows-you: "vous suit"
  following: "Abonnements"
  followers: "Abonnés"
  notes: "Posts"
  overview: "Aperçu"
  timeline: "Fil d'actualité"
  media: "Media"
  is-suspended: "This account has been suspended."
  is-remote: "Cet utilisateur n'est pas un utilisateur de Misskey. Certaines informations peuvent être erronées "
  view-remote: "Voir les informations détaillées"
mobile/views/pages/user/home.vue:
  recent-notes: "Notes récentes"
  images: "Images"
  activity: "Activité"
  keywords: "Mot clés"
  domains: "Domaines"
  frequently-replied-users: "Utilisateurs qui interagissent souvent"
  followers-you-know: "Abonnés que vous connaissez"
  last-used-at: "Dernière connexion il y a"
mobile/views/pages/user/home.followers-you-know.vue:
  loading: "Chargement"
  no-users: "Pas d'utilisateurs"
mobile/views/pages/user/home.friends.vue:
  loading: "Chargement"
  no-users: "Pass d'utilisateurs"
mobile/views/pages/user/home.notes.vue:
  loading: "Chargement"
  no-notes: "Pas de notes"
mobile/views/pages/user/home.photos.vue:
  loading: "Chargement"
  no-photos: "Pas de photos"
docs:
  edit-this-page-on-github: "Vous avez trouvé une erreur ou vous voulez contribuer à la documentation?"
  edit-this-page-on-github-link: "Modifiez cette page sur github!"
  api:
    entities:
      properties: "Propriétés"
    endpoints:
      params: "Paramètres"
      res: "Réponse"
    props:
      name: "Nom"
      type: "Type"
      optional: "Optionel"
      description: "Description"
      yes: "Oui"
      no: "Non"<|MERGE_RESOLUTION|>--- conflicted
+++ resolved
@@ -334,11 +334,7 @@
   refresh: "Plus"
   close: "Fermer"
 desktop/views/components/game-window.vue:
-<<<<<<< HEAD
-  game: "リバーシ"
-=======
   game: "Reversi"
->>>>>>> e66d7bab
 desktop/views/components/home.vue:
   done: "Envoyer"
   add-widget: "Ajouter un widget"
