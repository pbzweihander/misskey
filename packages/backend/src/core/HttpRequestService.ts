/*
 * SPDX-FileCopyrightText: syuilo and misskey-project
 * SPDX-License-Identifier: AGPL-3.0-only
 */

import * as http from 'node:http';
import * as https from 'node:https';
import * as net from 'node:net';
import ipaddr from 'ipaddr.js';
import CacheableLookup from 'cacheable-lookup';
import fetch from 'node-fetch';
import { HttpProxyAgent, HttpsProxyAgent } from 'hpagent';
import { Inject, Injectable } from '@nestjs/common';
import { DI } from '@/di-symbols.js';
import type { Config } from '@/config.js';
import { StatusError } from '@/misc/status-error.js';
import { bindThis } from '@/decorators.js';
import { validateContentTypeSetAsActivityPub } from '@/core/activitypub/misc/validator.js';
import { assertActivityMatchesUrls } from '@/core/activitypub/misc/check-against-url.js';
import type { IObject } from '@/core/activitypub/type.js';
import type { Response } from 'node-fetch';
import type { URL } from 'node:url';

export type HttpRequestSendOptions = {
	throwErrorWhenResponseNotOk: boolean;
	validators?: ((res: Response) => void)[];
};

declare module 'node:http' {
	interface Agent {
		createConnection(options: net.NetConnectOpts, callback?: (err: unknown, stream: net.Socket) => void): net.Socket;
	}
}

class HttpRequestServiceAgent extends http.Agent {
	constructor(
		private config: Config,
		options?: http.AgentOptions,
	) {
		super(options);
	}

	@bindThis
	public createConnection(options: net.NetConnectOpts, callback?: (err: unknown, stream: net.Socket) => void): net.Socket {
		const socket = super.createConnection(options, callback)
			.on('connect', () => {
				const address = socket.remoteAddress;
				if (process.env.NODE_ENV === 'production') {
					if (address && ipaddr.isValid(address)) {
						if (this.isPrivateIp(address)) {
							socket.destroy(new Error(`Blocked address: ${address}`));
						}
					}
				}
			});
		return socket;
	}

	@bindThis
	private isPrivateIp(ip: string): boolean {
		const parsedIp = ipaddr.parse(ip);

		for (const net of this.config.allowedPrivateNetworks ?? []) {
			const cidr = ipaddr.parseCIDR(net);
			if (cidr[0].kind() === parsedIp.kind() && parsedIp.match(ipaddr.parseCIDR(net))) {
				return false;
			}
		}

		return parsedIp.range() !== 'unicast';
	}
}

class HttpsRequestServiceAgent extends https.Agent {
	constructor(
		private config: Config,
		options?: https.AgentOptions,
	) {
		super(options);
	}

	@bindThis
	public createConnection(options: net.NetConnectOpts, callback?: (err: unknown, stream: net.Socket) => void): net.Socket {
		const socket = super.createConnection(options, callback)
			.on('connect', () => {
				const address = socket.remoteAddress;
				if (process.env.NODE_ENV === 'production') {
					if (address && ipaddr.isValid(address)) {
						if (this.isPrivateIp(address)) {
							socket.destroy(new Error(`Blocked address: ${address}`));
						}
					}
				}
			});
		return socket;
	}

	@bindThis
	private isPrivateIp(ip: string): boolean {
		const parsedIp = ipaddr.parse(ip);

		for (const net of this.config.allowedPrivateNetworks ?? []) {
			const cidr = ipaddr.parseCIDR(net);
			if (cidr[0].kind() === parsedIp.kind() && parsedIp.match(ipaddr.parseCIDR(net))) {
				return false;
			}
		}

		return parsedIp.range() !== 'unicast';
	}
}

@Injectable()
export class HttpRequestService {
	/**
	 * Get http non-proxy agent (without local address filtering)
	 */
	private httpNative: http.Agent;

	/**
	 * Get https non-proxy agent (without local address filtering)
	 */
	private httpsNative: https.Agent;

	/**
	 * Get http non-proxy agent
	 */
	private http: http.Agent;

	/**
	 * Get https non-proxy agent
	 */
	private https: https.Agent;

	/**
	 * Get http proxy or non-proxy agent
	 */
	public httpAgent: http.Agent;

	/**
	 * Get https proxy or non-proxy agent
	 */
	public httpsAgent: https.Agent;

	constructor(
		@Inject(DI.config)
		private config: Config,
	) {
		const cache = new CacheableLookup({
			maxTtl: 3600,	// 1hours
			errorTtl: 30,	// 30secs
			lookup: false,	// nativeのdns.lookupにfallbackしない
		});

<<<<<<< HEAD
		const socketFamily = {
			ipv4: 4,
			ipv6: 6,
			dual: 0,
		}[config.outgoingAddressFamily ?? 'dual'];

		this.http = new http.Agent({
=======
		const agentOption = {
>>>>>>> 3a6c2aa8
			keepAlive: true,
			keepAliveMsecs: 30 * 1000,
			lookup: cache.lookup as unknown as net.LookupFunction,
			localAddress: config.outgoingAddress,
<<<<<<< HEAD
			family: socketFamily,
			autoSelectFamilyAttemptTimeout: config.autoSelectFamilyAttemptTimeout,
		});

		this.https = new https.Agent({
			keepAlive: true,
			keepAliveMsecs: 30 * 1000,
			lookup: cache.lookup as unknown as net.LookupFunction,
			localAddress: config.outgoingAddress,
			family: socketFamily,
			autoSelectFamilyAttemptTimeout: config.autoSelectFamilyAttemptTimeout,
		});
=======
		};

		this.httpNative = new http.Agent(agentOption);

		this.httpsNative = new https.Agent(agentOption);

		this.http = new HttpRequestServiceAgent(config, agentOption);

		this.https = new HttpsRequestServiceAgent(config, agentOption);
>>>>>>> 3a6c2aa8

		const maxSockets = Math.max(256, config.deliverJobConcurrency ?? 128);

		this.httpAgent = config.proxy
			? new HttpProxyAgent({
				keepAlive: true,
				keepAliveMsecs: 30 * 1000,
				maxSockets,
				maxFreeSockets: 256,
				scheduling: 'lifo',
				proxy: config.proxy,
				localAddress: config.outgoingAddress,
				family: socketFamily,
				autoSelectFamilyAttemptTimeout: config.autoSelectFamilyAttemptTimeout,
			})
			: this.http;

		this.httpsAgent = config.proxy
			? new HttpsProxyAgent({
				keepAlive: true,
				keepAliveMsecs: 30 * 1000,
				maxSockets,
				maxFreeSockets: 256,
				scheduling: 'lifo',
				proxy: config.proxy,
				localAddress: config.outgoingAddress,
				family: socketFamily,
				autoSelectFamilyAttemptTimeout: config.autoSelectFamilyAttemptTimeout,
			})
			: this.https;
	}

	/**
	 * Get agent by URL
	 * @param url URL
	 * @param bypassProxy Allways bypass proxy
	 */
	@bindThis
	public getAgentByUrl(url: URL, bypassProxy = false, isLocalAddressAllowed = false): http.Agent | https.Agent {
		if (bypassProxy || (this.config.proxyBypassHosts ?? []).includes(url.hostname)) {
			if (isLocalAddressAllowed) {
				return url.protocol === 'http:' ? this.httpNative : this.httpsNative;
			}
			return url.protocol === 'http:' ? this.http : this.https;
		} else {
			if (isLocalAddressAllowed && (!this.config.proxy)) {
				return url.protocol === 'http:' ? this.httpNative : this.httpsNative;
			}
			return url.protocol === 'http:' ? this.httpAgent : this.httpsAgent;
		}
	}

	@bindThis
	public async getActivityJson(url: string, isLocalAddressAllowed = false): Promise<IObject> {
		const res = await this.send(url, {
			method: 'GET',
			headers: {
				Accept: 'application/activity+json, application/ld+json; profile="https://www.w3.org/ns/activitystreams"',
			},
			timeout: 5000,
			size: 1024 * 256,
			isLocalAddressAllowed: isLocalAddressAllowed,
		}, {
			throwErrorWhenResponseNotOk: true,
			validators: [validateContentTypeSetAsActivityPub],
		});

		const finalUrl = res.url; // redirects may have been involved
		const activity = await res.json() as IObject;

		assertActivityMatchesUrls(activity, [finalUrl]);

		return activity;
	}

	@bindThis
	public async getJson<T = unknown>(url: string, accept = 'application/json, */*', headers?: Record<string, string>, isLocalAddressAllowed = false): Promise<T> {
		const res = await this.send(url, {
			method: 'GET',
			headers: Object.assign({
				Accept: accept,
			}, headers ?? {}),
			timeout: 5000,
			size: 1024 * 256,
			isLocalAddressAllowed: isLocalAddressAllowed,
		});

		return await res.json() as T;
	}

	@bindThis
	public async getHtml(url: string, accept = 'text/html, */*', headers?: Record<string, string>, isLocalAddressAllowed = false): Promise<string> {
		const res = await this.send(url, {
			method: 'GET',
			headers: Object.assign({
				Accept: accept,
			}, headers ?? {}),
			timeout: 5000,
			isLocalAddressAllowed: isLocalAddressAllowed,
		});

		return await res.text();
	}

	@bindThis
	public async send(
		url: string,
		args: {
			method?: string,
			body?: string,
			headers?: Record<string, string>,
			timeout?: number,
			size?: number,
			isLocalAddressAllowed?: boolean,
		} = {},
		extra: HttpRequestSendOptions = {
			throwErrorWhenResponseNotOk: true,
			validators: [],
		},
	): Promise<Response> {
		const timeout = args.timeout ?? 5000;

		const controller = new AbortController();
		setTimeout(() => {
			controller.abort();
		}, timeout);

		const isLocalAddressAllowed = args.isLocalAddressAllowed ?? false;

		const res = await fetch(url, {
			method: args.method ?? 'GET',
			headers: {
				'User-Agent': this.config.userAgent,
				...(args.headers ?? {}),
			},
			body: args.body,
			size: args.size ?? 10 * 1024 * 1024,
			agent: (url) => this.getAgentByUrl(url, false, isLocalAddressAllowed),
			signal: controller.signal,
		});

		if (!res.ok && extra.throwErrorWhenResponseNotOk) {
			throw new StatusError(`${res.status} ${res.statusText}`, res.status, res.statusText);
		}

		if (res.ok) {
			for (const validator of (extra.validators ?? [])) {
				validator(res);
			}
		}

		return res;
	}
}<|MERGE_RESOLUTION|>--- conflicted
+++ resolved
@@ -152,35 +152,19 @@
 			lookup: false,	// nativeのdns.lookupにfallbackしない
 		});
 
-<<<<<<< HEAD
 		const socketFamily = {
 			ipv4: 4,
 			ipv6: 6,
 			dual: 0,
 		}[config.outgoingAddressFamily ?? 'dual'];
 
-		this.http = new http.Agent({
-=======
 		const agentOption = {
->>>>>>> 3a6c2aa8
-			keepAlive: true,
-			keepAliveMsecs: 30 * 1000,
-			lookup: cache.lookup as unknown as net.LookupFunction,
-			localAddress: config.outgoingAddress,
-<<<<<<< HEAD
-			family: socketFamily,
-			autoSelectFamilyAttemptTimeout: config.autoSelectFamilyAttemptTimeout,
-		});
-
-		this.https = new https.Agent({
 			keepAlive: true,
 			keepAliveMsecs: 30 * 1000,
 			lookup: cache.lookup as unknown as net.LookupFunction,
 			localAddress: config.outgoingAddress,
 			family: socketFamily,
 			autoSelectFamilyAttemptTimeout: config.autoSelectFamilyAttemptTimeout,
-		});
-=======
 		};
 
 		this.httpNative = new http.Agent(agentOption);
@@ -190,7 +174,6 @@
 		this.http = new HttpRequestServiceAgent(config, agentOption);
 
 		this.https = new HttpsRequestServiceAgent(config, agentOption);
->>>>>>> 3a6c2aa8
 
 		const maxSockets = Math.max(256, config.deliverJobConcurrency ?? 128);
 
