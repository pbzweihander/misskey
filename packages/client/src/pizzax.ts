--- conflicted
+++ resolved
@@ -1,13 +1,13 @@
 // PIZZAX --- A lightweight store
 
 import { onUnmounted, Ref, ref, watch } from 'vue';
+import { BroadcastChannel } from 'broadcast-channel';
+import deepcopy from 'deepcopy';
 import { $i } from './account';
 import { api } from './os';
 import { get, set } from './scripts/idb-proxy';
 import { defaultStore } from './store';
 import { stream } from './stream';
-import { BroadcastChannel } from 'broadcast-channel';
-import deepcopy from 'deepcopy';
 
 type StateDef = Record<string, {
 	where: 'account' | 'device' | 'deviceAccount';
@@ -148,7 +148,6 @@
 					.then(() => resolve());
 				}, 1);
 			}
-<<<<<<< HEAD
 
 			resolve();
 		});
@@ -198,23 +197,10 @@
 					await api('i/registry/set', {
 						scope: ['client', this.key],
 						key: key.toString(),
-						value: rawValue
+						value: rawValue,
 					});
 					break;
 				}
-=======
-			case 'account': {
-				if ($i == null) break;
-				const cache = JSON.parse(localStorage.getItem(this.keyForLocalStorage + '::cache::' + $i.id) || '{}');
-				cache[key] = value;
-				localStorage.setItem(this.keyForLocalStorage + '::cache::' + $i.id, JSON.stringify(cache));
-				api('i/registry/set', {
-					scope: ['client', this.key],
-					key: key,
-					value: value,
-				});
-				break;
->>>>>>> a6fff860
 			}
 			if (_DEV_) console.log(`set ${key} complete`);
 		});
