--- conflicted
+++ resolved
@@ -1,11 +1,7 @@
 {
 	"type": "module",
 	"name": "misskey-js",
-<<<<<<< HEAD
-	"version": "2025.1.0+tirr.0",
-=======
-	"version": "2025.2.0",
->>>>>>> b7c3630d
+	"version": "2025.2.0+yurigarden.0",
 	"description": "Misskey SDK for JavaScript",
 	"license": "MIT",
 	"main": "./built/index.js",
