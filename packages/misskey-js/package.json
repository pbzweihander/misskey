{
	"type": "module",
	"name": "misskey-js",
<<<<<<< HEAD
	"version": "2024.9.0+tirr.0",
=======
	"version": "2024.10.1-beta.4",
>>>>>>> fb23b24f
	"description": "Misskey SDK for JavaScript",
	"license": "MIT",
	"main": "./built/index.js",
	"types": "./built/index.d.ts",
	"exports": {
		".": {
			"import": "./built/index.js",
			"types": "./built/index.d.ts"
		},
		"./*": {
			"import": "./built/*",
			"types": "./built/*"
		}
	},
	"scripts": {
		"build": "node ./build.js",
		"watch": "nodemon -w package.json -e json --exec \"node ./build.js --watch\"",
		"tsd": "tsd",
		"api": "pnpm api-extractor run --local --verbose",
		"api-prod": "pnpm api-extractor run --verbose",
		"eslint": "eslint './**/*.{js,jsx,ts,tsx}'",
		"typecheck": "tsc --noEmit",
		"lint": "pnpm typecheck && pnpm eslint",
		"jest": "jest --coverage --detectOpenHandles",
		"test": "pnpm jest && pnpm tsd",
		"update-autogen-code": "pnpm --filter misskey-js-type-generator generate && ncp generator/built/autogen src/autogen"
	},
	"repository": {
		"type": "git",
		"url": "https://github.com/misskey-dev/misskey.git",
		"directory": "packages/misskey-js"
	},
	"devDependencies": {
		"@microsoft/api-extractor": "7.47.9",
		"@swc/jest": "0.2.36",
		"@types/jest": "29.5.13",
		"@types/node": "20.14.12",
		"@typescript-eslint/eslint-plugin": "7.17.0",
		"@typescript-eslint/parser": "7.17.0",
		"jest": "29.7.0",
		"jest-fetch-mock": "3.0.3",
		"jest-websocket-mock": "2.5.0",
		"mock-socket": "9.3.1",
		"ncp": "2.0.0",
		"nodemon": "3.1.7",
		"execa": "9.4.0",
		"tsd": "0.31.2",
		"typescript": "5.6.2",
		"esbuild": "0.23.1",
		"glob": "11.0.0"
	},
	"files": [
		"built"
	],
	"dependencies": {
		"@simplewebauthn/types": "10.0.0",
		"eventemitter3": "5.0.1",
		"reconnecting-websocket": "4.4.0"
	}
}<|MERGE_RESOLUTION|>--- conflicted
+++ resolved
@@ -1,11 +1,7 @@
 {
 	"type": "module",
 	"name": "misskey-js",
-<<<<<<< HEAD
 	"version": "2024.9.0+tirr.0",
-=======
-	"version": "2024.10.1-beta.4",
->>>>>>> fb23b24f
 	"description": "Misskey SDK for JavaScript",
 	"license": "MIT",
 	"main": "./built/index.js",
