{
	"type": "module",
	"name": "misskey-js",
<<<<<<< HEAD
	"version": "2024.5.0+tirr.1",
=======
	"version": "2024.8.0",
>>>>>>> 882c8b93
	"description": "Misskey SDK for JavaScript",
	"license": "MIT",
	"main": "./built/index.js",
	"types": "./built/index.d.ts",
	"exports": {
		".": {
			"import": "./built/index.js",
			"types": "./built/index.d.ts"
		},
		"./*": {
			"import": "./built/*",
			"types": "./built/*"
		}
	},
	"scripts": {
		"build": "node ./build.js",
		"watch": "nodemon -w package.json -e json --exec \"node ./build.js --watch\"",
		"tsd": "tsd",
		"api": "pnpm api-extractor run --local --verbose",
		"api-prod": "pnpm api-extractor run --verbose",
		"eslint": "eslint './**/*.{js,jsx,ts,tsx}'",
		"typecheck": "tsc --noEmit",
		"lint": "pnpm typecheck && pnpm eslint",
		"jest": "jest --coverage --detectOpenHandles",
		"test": "pnpm jest && pnpm tsd",
		"update-autogen-code": "pnpm --filter misskey-js-type-generator generate && ncp generator/built/autogen src/autogen"
	},
	"repository": {
		"type": "git",
		"url": "https://github.com/misskey-dev/misskey.git",
		"directory": "packages/misskey-js"
	},
	"devDependencies": {
		"@microsoft/api-extractor": "7.47.4",
		"@swc/jest": "0.2.36",
		"@types/jest": "29.5.12",
		"@types/node": "20.14.12",
		"@typescript-eslint/eslint-plugin": "7.17.0",
		"@typescript-eslint/parser": "7.17.0",
		"jest": "29.7.0",
		"jest-fetch-mock": "3.0.3",
		"jest-websocket-mock": "2.5.0",
		"mock-socket": "9.3.1",
		"ncp": "2.0.0",
		"nodemon": "3.1.4",
		"execa": "9.3.0",
		"tsd": "0.31.1",
		"typescript": "5.5.4",
		"esbuild": "0.23.0",
		"glob": "11.0.0"
	},
	"files": [
		"built"
	],
	"dependencies": {
		"eventemitter3": "5.0.1",
		"reconnecting-websocket": "4.4.0"
	}
}<|MERGE_RESOLUTION|>--- conflicted
+++ resolved
@@ -1,11 +1,7 @@
 {
 	"type": "module",
 	"name": "misskey-js",
-<<<<<<< HEAD
 	"version": "2024.5.0+tirr.1",
-=======
-	"version": "2024.8.0",
->>>>>>> 882c8b93
 	"description": "Misskey SDK for JavaScript",
 	"license": "MIT",
 	"main": "./built/index.js",
