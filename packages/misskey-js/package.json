--- conflicted
+++ resolved
@@ -1,11 +1,7 @@
 {
 	"type": "module",
 	"name": "misskey-js",
-<<<<<<< HEAD
 	"version": "2024.2.0+tirr.1",
-=======
-	"version": "2024.3.1",
->>>>>>> 38837bd3
 	"description": "Misskey SDK for JavaScript",
 	"types": "./built/dts/index.d.ts",
 	"exports": {
