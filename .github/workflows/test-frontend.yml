name: Test (frontend)

on:
  push:
    branches:
      - master
      - develop
    paths:
      - packages/frontend/**
      # for permissions
      - packages/misskey-js/**
      # for e2e
      - packages/backend/**
      - .github/workflows/test-frontend.yml
  pull_request:
    paths:
      - packages/frontend/**
      # for permissions
      - packages/misskey-js/**
      # for e2e
      - packages/backend/**
      - .github/workflows/test-frontend.yml
jobs:
  vitest:
    runs-on: ubuntu-latest

    strategy:
      matrix:
<<<<<<< HEAD
        node-version: [20.14.0]
=======
        node-version: [20.16.0]
>>>>>>> 882c8b93

    steps:
    - uses: actions/checkout@v4.1.1
      with:
        submodules: true
    - name: Install pnpm
      uses: pnpm/action-setup@v4
    - name: Use Node.js ${{ matrix.node-version }}
      uses: actions/setup-node@v4.0.3
      with:
        node-version: ${{ matrix.node-version }}
        cache: 'pnpm'
    - run: corepack enable
    - run: pnpm i --frozen-lockfile
    - name: Check pnpm-lock.yaml
      run: git diff --exit-code pnpm-lock.yaml
    - name: Copy Configure
      run: cp .github/misskey/test.yml .config
    - name: Build
      run: pnpm build
    - name: Test
      run: pnpm --filter frontend test-and-coverage
    - name: Upload Coverage
      uses: codecov/codecov-action@v4
      with:
        token: ${{ secrets.CODECOV_TOKEN }}
        files: ./packages/frontend/coverage/coverage-final.json

  e2e:
    runs-on: ubuntu-latest

    strategy:
      fail-fast: false
      matrix:
        node-version: [20.16.0]
        browser: [chrome]

    services:
      postgres:
        image: postgres:15
        ports:
          - 54312:5432
        env:
          POSTGRES_DB: test-misskey
          POSTGRES_HOST_AUTH_METHOD: trust
      redis:
        image: redis:7
        ports:
          - 56312:6379

    steps:
    - uses: actions/checkout@v4.1.1
      with:
        submodules: true
    # https://github.com/cypress-io/cypress-docker-images/issues/150
    #- name: Install mplayer for FireFox
    #  run: sudo apt install mplayer -y
    #  if: ${{ matrix.browser == 'firefox' }}
    #- uses: browser-actions/setup-firefox@latest
    #  if: ${{ matrix.browser == 'firefox' }}
    - name: Install pnpm
      uses: pnpm/action-setup@v4
    - name: Use Node.js ${{ matrix.node-version }}
      uses: actions/setup-node@v4.0.3
      with:
        node-version: ${{ matrix.node-version }}
        cache: 'pnpm'
    - run: corepack enable
    - run: pnpm i --frozen-lockfile
    - name: Copy Configure
      run: cp .github/misskey/test.yml .config
    - name: Build
      run: pnpm build
    # https://github.com/cypress-io/cypress/issues/4351#issuecomment-559489091
    - name: ALSA Env
      run: echo -e 'pcm.!default {\n type hw\n card 0\n}\n\nctl.!default {\n type hw\n card 0\n}' > ~/.asoundrc
    # XXX: This tries reinstalling Cypress if the binary is not cached
    # Remove this when the cache issue is fixed
    - name: Cypress install
      run: pnpm exec cypress install
    - name: Cypress run
      uses: cypress-io/github-action@v6
      timeout-minutes: 15
      with:
        install: false
        start: pnpm start:test
        wait-on: 'http://localhost:61812'
        headed: true
        browser: ${{ matrix.browser }}
    - uses: actions/upload-artifact@v4
      if: failure()
      with:
        name: ${{ matrix.browser }}-cypress-screenshots
        path: cypress/screenshots
    - uses: actions/upload-artifact@v4
      if: always()
      with:
        name: ${{ matrix.browser }}-cypress-videos
        path: cypress/videos<|MERGE_RESOLUTION|>--- conflicted
+++ resolved
@@ -26,11 +26,7 @@
 
     strategy:
       matrix:
-<<<<<<< HEAD
-        node-version: [20.14.0]
-=======
         node-version: [20.16.0]
->>>>>>> 882c8b93
 
     steps:
     - uses: actions/checkout@v4.1.1
