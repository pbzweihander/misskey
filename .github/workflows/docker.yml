--- conflicted
+++ resolved
@@ -6,19 +6,15 @@
   workflow_dispatch:
 
 env:
-<<<<<<< HEAD
-  REGISTRY: ghcr.io
-  IMAGE_NAME: ${{ github.repository }}
-=======
-  REGISTRY_IMAGE: misskey/misskey
+  REGISTRY_IMAGE: ghcr.io/${{ github.repository }}
   TAGS: |
     type=edge
     type=ref,event=pr
     type=ref,event=branch
+    type=ref,event=tag
     type=semver,pattern={{version}}
     type=semver,pattern={{major}}.{{minor}}
     type=semver,pattern={{major}}
->>>>>>> 8c1a5823
 
 jobs:
   # see https://docs.docker.com/build/ci/github-actions/multi-platform/#distribute-build-across-multiple-runners
@@ -39,32 +35,13 @@
       - name: Check out the repo
         uses: actions/checkout@v4.1.1
       - name: Set up Docker Buildx
-<<<<<<< HEAD
-        id: buildx
-        uses: docker/setup-buildx-action@v3.0.0
-        with:
-          platforms: linux/amd64
-=======
         uses: docker/setup-buildx-action@v3
->>>>>>> 8c1a5823
       - name: Docker meta
         id: meta
         uses: docker/metadata-action@v5
         with:
-<<<<<<< HEAD
-          images: ${{ env.REGISTRY }}/${{ env.IMAGE_NAME }}
-          tags: |
-            type=edge
-            type=ref,event=pr
-            type=ref,event=branch
-            type=ref,event=tag
-            type=semver,pattern={{version}}
-            type=semver,pattern={{major}}.{{minor}}
-            type=semver,pattern={{major}}
-=======
           images: ${{ env.REGISTRY_IMAGE }}
           tags: ${{ env.TAGS }}
->>>>>>> 8c1a5823
       - name: Log in to Docker Hub
         uses: docker/login-action@v3
         with:
