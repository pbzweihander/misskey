# syntax = docker/dockerfile:1.4

ARG NODE_VERSION=20.5.1-bookworm

# build assets & compile TypeScript

FROM --platform=$BUILDPLATFORM node:${NODE_VERSION} AS native-builder

RUN --mount=type=cache,target=/var/cache/apt,sharing=locked \
	--mount=type=cache,target=/var/lib/apt,sharing=locked \
	rm -f /etc/apt/apt.conf.d/docker-clean \
	; echo 'Binary::apt::APT::Keep-Downloaded-Packages "true";' > /etc/apt/apt.conf.d/keep-cache \
	&& apt-get update \
	&& apt-get install -yqq --no-install-recommends \
	build-essential

RUN corepack enable

WORKDIR /misskey

COPY --link ["pnpm-lock.yaml", "pnpm-workspace.yaml", "package.json", "./"]
COPY --link ["scripts", "./scripts"]
COPY --link ["packages/backend/package.json", "./packages/backend/"]
COPY --link ["packages/frontend/package.json", "./packages/frontend/"]
COPY --link ["packages/sw/package.json", "./packages/sw/"]
COPY --link ["packages/misskey-js/package.json", "./packages/misskey-js/"]

RUN --mount=type=cache,target=/root/.local/share/pnpm/store,sharing=locked \
	pnpm i --frozen-lockfile --aggregate-output

COPY --link . ./

ARG NODE_ENV=production

RUN git submodule update --init
RUN pnpm build
RUN rm -rf .git/

# build native dependencies for target platform

FROM --platform=$TARGETPLATFORM node:${NODE_VERSION} AS target-builder

RUN apt-get update \
	&& apt-get install -yqq --no-install-recommends \
	build-essential

RUN corepack enable

WORKDIR /misskey

COPY --link ["pnpm-lock.yaml", "pnpm-workspace.yaml", "package.json", "./"]
COPY --link ["scripts", "./scripts"]
COPY --link ["packages/backend/package.json", "./packages/backend/"]

RUN --mount=type=cache,target=/root/.local/share/pnpm/store,sharing=locked \
	pnpm i --frozen-lockfile --aggregate-output

FROM --platform=$TARGETPLATFORM node:${NODE_VERSION}-slim AS runner

ARG UID="991"
ARG GID="991"

RUN apt-get update \
	&& apt-get install -y --no-install-recommends \
<<<<<<< HEAD
	ffmpeg tini curl libjemalloc2 \
=======
	ffmpeg tini curl libjemalloc-dev libjemalloc2 \
>>>>>>> 9eb2bc19
	&& corepack enable \
	&& groupadd -g "${GID}" misskey \
	&& useradd -l -u "${UID}" -g "${GID}" -m -d /misskey misskey \
	&& find / -type d -path /proc -prune -o -type f -perm /u+s -ignore_readdir_race -exec chmod u-s {} \; \
	&& find / -type d -path /proc -prune -o -type f -perm /g+s -ignore_readdir_race -exec chmod g-s {} \; \
	&& apt-get clean \
	&& rm -rf /var/lib/apt/lists

USER misskey
WORKDIR /misskey

COPY --chown=misskey:misskey --from=target-builder /misskey/node_modules ./node_modules
COPY --chown=misskey:misskey --from=target-builder /misskey/packages/backend/node_modules ./packages/backend/node_modules
COPY --chown=misskey:misskey --from=native-builder /misskey/built ./built
COPY --chown=misskey:misskey --from=native-builder /misskey/packages/backend/built ./packages/backend/built
COPY --chown=misskey:misskey --from=native-builder /misskey/fluent-emojis /misskey/fluent-emojis
COPY --chown=misskey:misskey . ./

ENV LD_PRELOAD=/usr/lib/x86_64-linux-gnu/libjemalloc.so.2
ENV NODE_ENV=production
ENV LD_PRELOAD=libjemalloc.so.2
HEALTHCHECK --interval=5s --retries=20 CMD ["/bin/bash", "/misskey/healthcheck.sh"]
ENTRYPOINT ["/usr/bin/tini", "--"]
CMD ["pnpm", "run", "migrateandstart"]<|MERGE_RESOLUTION|>--- conflicted
+++ resolved
@@ -62,11 +62,7 @@
 
 RUN apt-get update \
 	&& apt-get install -y --no-install-recommends \
-<<<<<<< HEAD
 	ffmpeg tini curl libjemalloc2 \
-=======
-	ffmpeg tini curl libjemalloc-dev libjemalloc2 \
->>>>>>> 9eb2bc19
 	&& corepack enable \
 	&& groupadd -g "${GID}" misskey \
 	&& useradd -l -u "${UID}" -g "${GID}" -m -d /misskey misskey \
