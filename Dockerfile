--- conflicted
+++ resolved
@@ -1,10 +1,6 @@
 # syntax = docker/dockerfile:1.4
 
-<<<<<<< HEAD
-ARG NODE_VERSION=20.14.0-bookworm
-=======
-ARG NODE_VERSION=20.16.0-bullseye
->>>>>>> 882c8b93
+ARG NODE_VERSION=20.16.0-bookworm
 
 # build assets & compile TypeScript
 
