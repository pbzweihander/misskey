# syntax = docker/dockerfile:1.4

ARG NODE_VERSION=20.5.1-bookworm

# build assets & compile TypeScript

FROM --platform=$BUILDPLATFORM node:${NODE_VERSION} AS native-builder

RUN --mount=type=cache,target=/var/cache/apt,sharing=locked \
	--mount=type=cache,target=/var/lib/apt,sharing=locked \
	rm -f /etc/apt/apt.conf.d/docker-clean \
	; echo 'Binary::apt::APT::Keep-Downloaded-Packages "true";' > /etc/apt/apt.conf.d/keep-cache \
	&& apt-get update \
	&& apt-get install -yqq --no-install-recommends \
	build-essential

RUN corepack enable

WORKDIR /misskey

COPY --link ["pnpm-lock.yaml", "pnpm-workspace.yaml", "package.json", "./"]
COPY --link ["scripts", "./scripts"]
COPY --link ["packages/backend/package.json", "./packages/backend/"]
COPY --link ["packages/frontend/package.json", "./packages/frontend/"]
COPY --link ["packages/sw/package.json", "./packages/sw/"]
COPY --link ["packages/misskey-js/package.json", "./packages/misskey-js/"]

RUN --mount=type=cache,target=/root/.local/share/pnpm/store,sharing=locked \
	pnpm i --frozen-lockfile --aggregate-output

COPY --link . ./

ARG NODE_ENV=production

RUN git submodule update --init
RUN pnpm build
RUN rm -rf .git/

# build native dependencies for target platform

FROM --platform=$TARGETPLATFORM node:${NODE_VERSION} AS target-builder

RUN apt-get update \
	&& apt-get install -yqq --no-install-recommends \
	build-essential

RUN corepack enable

WORKDIR /misskey

COPY --link ["pnpm-lock.yaml", "pnpm-workspace.yaml", "package.json", "./"]
COPY --link ["scripts", "./scripts"]
COPY --link ["packages/backend/package.json", "./packages/backend/"]

RUN --mount=type=cache,target=/root/.local/share/pnpm/store,sharing=locked \
	pnpm i --frozen-lockfile --aggregate-output

FROM --platform=$TARGETPLATFORM node:${NODE_VERSION}-slim AS runner

ARG UID="991"
ARG GID="991"

RUN apt-get update \
	&& apt-get install -y --no-install-recommends \
<<<<<<< HEAD
	ffmpeg tini curl libjemalloc2 \
=======
	ffmpeg tini curl libjemalloc-dev libjemalloc2 \
	&& ln -s /usr/lib/$(uname -m)-linux-gnu/libjemalloc.so.2 /usr/local/lib/libjemalloc.so \
>>>>>>> f195fa4a
	&& corepack enable \
	&& groupadd -g "${GID}" misskey \
	&& useradd -l -u "${UID}" -g "${GID}" -m -d /misskey misskey \
	&& find / -type d -path /proc -prune -o -type f -perm /u+s -ignore_readdir_race -exec chmod u-s {} \; \
	&& find / -type d -path /proc -prune -o -type f -perm /g+s -ignore_readdir_race -exec chmod g-s {} \; \
	&& apt-get clean \
	&& rm -rf /var/lib/apt/lists

USER misskey
WORKDIR /misskey

COPY --chown=misskey:misskey --from=target-builder /misskey/node_modules ./node_modules
COPY --chown=misskey:misskey --from=target-builder /misskey/packages/backend/node_modules ./packages/backend/node_modules
COPY --chown=misskey:misskey --from=native-builder /misskey/built ./built
COPY --chown=misskey:misskey --from=native-builder /misskey/packages/backend/built ./packages/backend/built
COPY --chown=misskey:misskey --from=native-builder /misskey/fluent-emojis /misskey/fluent-emojis
COPY --chown=misskey:misskey . ./

ENV LD_PRELOAD=/usr/local/lib/libjemalloc.so
ENV NODE_ENV=production
ENV LD_PRELOAD=libjemalloc.so.2
HEALTHCHECK --interval=5s --retries=20 CMD ["/bin/bash", "/misskey/healthcheck.sh"]
ENTRYPOINT ["/usr/bin/tini", "--"]
CMD ["pnpm", "run", "migrateandstart"]<|MERGE_RESOLUTION|>--- conflicted
+++ resolved
@@ -62,12 +62,7 @@
 
 RUN apt-get update \
 	&& apt-get install -y --no-install-recommends \
-<<<<<<< HEAD
 	ffmpeg tini curl libjemalloc2 \
-=======
-	ffmpeg tini curl libjemalloc-dev libjemalloc2 \
-	&& ln -s /usr/lib/$(uname -m)-linux-gnu/libjemalloc.so.2 /usr/local/lib/libjemalloc.so \
->>>>>>> f195fa4a
 	&& corepack enable \
 	&& groupadd -g "${GID}" misskey \
 	&& useradd -l -u "${UID}" -g "${GID}" -m -d /misskey misskey \
@@ -86,7 +81,6 @@
 COPY --chown=misskey:misskey --from=native-builder /misskey/fluent-emojis /misskey/fluent-emojis
 COPY --chown=misskey:misskey . ./
 
-ENV LD_PRELOAD=/usr/local/lib/libjemalloc.so
 ENV NODE_ENV=production
 ENV LD_PRELOAD=libjemalloc.so.2
 HEALTHCHECK --interval=5s --retries=20 CMD ["/bin/bash", "/misskey/healthcheck.sh"]
